--- conflicted
+++ resolved
@@ -251,7 +251,6 @@
 
     async fn load_chunk<F: Flash>(&mut self, flash: &mut F) -> Result<(), Error<F::Error>> {
         let n = align_up(self.ch.chunk_len);
-<<<<<<< HEAD
 
         #[cfg(feature = "alloc")]
         let buf = {
@@ -262,10 +261,8 @@
         };
         #[cfg(not(feature = "alloc"))]
         let buf = &mut self.buf;
-=======
         assert!(n <= MAX_CHUNK_SIZE);
 
->>>>>>> 818d8df2
         flash
             .read(
                 self.ch.page_id as _,
@@ -304,17 +301,11 @@
     /// May return less bytes than the buffer if not available.
     pub async fn read<F: Flash>(&mut self, flash: &mut F, data: &mut [u8]) -> Result<usize, Error<F::Error>> {
         trace!("PageReader({:?}): read({})", self.ch.page_id, data.len());
-<<<<<<< HEAD
-
-        if self.ch.at_end || data.is_empty() {
-=======
         if self.is_at_eof(flash).await? || data.is_empty() {
->>>>>>> 818d8df2
             trace!("read: at end or zero len");
             return Ok(0);
         }
 
-<<<<<<< HEAD
         if self.chunk_pos == self.ch.chunk_len {
             trace!("read: at end of chunk");
             if !self.next_chunk(flash).await? {
@@ -333,8 +324,6 @@
         #[cfg(not(feature = "alloc"))]
         let buf = &mut self.buf;
 
-=======
->>>>>>> 818d8df2
         let n = data.len().min(self.ch.chunk_len - self.chunk_pos);
         data[..n].copy_from_slice(&buf[self.chunk_pos..][..n]);
         self.chunk_pos += n;
@@ -506,11 +495,7 @@
     pub async fn write<F: Flash>(&mut self, flash: &mut F, data: &[u8]) -> Result<usize, Error<F::Error>> {
         let max_write = PAGE_SIZE
             .saturating_sub(self.chunk_offset + ChunkHeader::SIZE + self.chunk_pos)
-<<<<<<< HEAD
-            .min(MAX_CHUNK_SIZE);
-=======
             .min(MAX_CHUNK_SIZE.saturating_sub(self.chunk_pos));
->>>>>>> 818d8df2
         let total_n = data.len().min(max_write);
         if total_n == 0 {
             return Ok(0);
